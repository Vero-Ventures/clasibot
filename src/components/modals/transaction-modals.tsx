--- conflicted
+++ resolved
@@ -18,7 +18,6 @@
           className={`fixed left-0 top-0 flex h-full w-full items-center justify-center bg-gray-900 bg-opacity-50 ${displayState ? '' : 'hidden'}`}>
           <div className="mx-4 w-96 rounded-lg bg-white p-6">
             <>
-<<<<<<< HEAD
               <div className="mb-2 flex items-center justify-center space-x-4 p-2 text-center">
                 <h2
                   id="ResultTitle"
@@ -43,19 +42,6 @@
               <Button
                 id="CloseButton"
                 className="text-md space-x-4 rounded-md bg-gray-400 px-4 py-2 font-semibold text-gray-900 hover:bg-gray-500 mb:min-w-32 sm:min-w-40 sm:text-lg"
-=======
-              <h2 className="mb-4 text-center text-2xl font-bold text-green-500">
-                Error
-              </h2>
-              <p className="mb-6 text-center font-medium text-gray-800">
-                An error while loading your classified transactions. Refresh the
-                page to try again or contact us if the issue persists.
-              </p>
-            </>
-            <div className="flex justify-center gap-4">
-              <Button
-                className="h-12 w-40 rounded bg-blue-500 px-4 py-2 font-bold text-white hover:bg-blue-600"
->>>>>>> 9115d977
                 onClick={() => setDisplayState(false)}>
                 Close
               </Button>
@@ -83,7 +69,6 @@
           <div className="mx-4 w-96 rounded-lg bg-white p-6">
             {errorMessage !== '' ? (
               <>
-<<<<<<< HEAD
                 <div className="flex items-center justify-center space-x-4 p-2 text-center">
                   <h2
                     id="ResultTitle"
@@ -97,18 +82,11 @@
                 <p
                   id="ResultMessage"
                   className="mx-6 mb-4 mt-2 text-center font-medium text-gray-800 sm:mb-6 sm:mt-3 sm:text-lg">
-=======
-                <h2 className="mb-4 text-center text-2xl font-bold text-red-500">
-                  Error
-                </h2>
-                <p className="mb-6 text-center font-medium text-gray-800">
->>>>>>> 9115d977
                   {errorMessage}
                 </p>
               </>
             ) : (
               <>
-<<<<<<< HEAD
                 <div className="flex items-center justify-center space-x-4 p-2 text-center">
                   <h2
                     id="ResultTitle"
@@ -122,45 +100,28 @@
                 <p
                   id="ResultMessage"
                   className="mb-6 mt-3 text-center font-medium text-gray-800">
-=======
-                <h2 className="mb-4 text-center text-2xl font-bold text-green-500">
-                  Success
-                </h2>
-                <p className="mb-6 text-center font-medium text-gray-800">
->>>>>>> 9115d977
                   Transactions have been saved.
                 </p>
               </>
             )}
 
-<<<<<<< HEAD
             {/* Define button to return with text based on the error message state. */}
             <div className="flex justify-evenly gap-4">
               <Button
                 id="ReturnButton"
                 className="text-md space-x-4 rounded-md bg-gray-400 px-4 py-2 font-semibold text-gray-900 hover:bg-gray-500 mb:min-w-32 sm:min-w-40 sm:text-lg"
-=======
-            <div className="flex justify-center gap-4">
-              <Button
-                className="h-12 w-40 rounded bg-blue-500 px-4 py-4 text-center font-bold text-white hover:bg-blue-600"
->>>>>>> 9115d977
                 onClick={() => {
                   const url = window.location.origin + window.location.pathname;
                   window.location.href = url;
                 }}>
                 {errorMessage !== '' ? 'Retry Selection' : 'Continue'}
               </Button>
-<<<<<<< HEAD
 
               {/* Define button to finish the session by logging the user out. */}
 
               <Button
                 id="SignOutButton"
                 className="text-md space-x-4 rounded-md bg-gray-400 px-4 py-2 font-semibold text-gray-900 hover:bg-gray-500 mb:min-w-32 sm:min-w-40 sm:text-lg"
-=======
-              <Button
-                className="h-12 w-40 rounded bg-blue-500 px-4 py-2 font-bold text-white hover:bg-blue-600"
->>>>>>> 9115d977
                 onClick={() => signOut({ callbackUrl: '/' })}>
                 Sign Out
               </Button>
