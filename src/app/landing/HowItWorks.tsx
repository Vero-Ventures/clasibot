import React from 'react';
import { FaSearch, FaDatabase, FaRobot } from 'react-icons/fa';

export const HowItWorks = () => (
<<<<<<< HEAD
  <section className="mt-8 transform rounded-lg bg-white px-8 py-10 shadow-lg transition-transform duration-500 hover:scale-105 hover:shadow-2xl">
=======
  <section className="mb-8 transform rounded-lg bg-white px-8 py-10 shadow-lg transition-all duration-500 hover:scale-105 hover:shadow-2xl">
>>>>>>> 9e2672ae
    <h2 className="mb-8 text-center text-3xl font-bold text-gray-800">
      How It Works
    </h2>
    <div className="flex flex-col space-y-8 sm:flex-row sm:space-x-6 sm:space-y-0">
      <Step
        iconColor="bg-blue-500"
        IconComponent={FaSearch}
        title="Analyzing Past Transactions"
        description="Clasibot synchronizes with your past transaction classifications, creating predictions that match your business history."
      />
      <Step
        iconColor="bg-green-500"
        IconComponent={FaDatabase}
        title="Database Matching"
        description="We check against our ever-growing database of transactions, finding common classifications and identifying the most likely matches."
      />
      <Step
        iconColor="bg-purple-500"
        IconComponent={FaRobot}
        title="AI Learning Predictions"
        description="Our AI system uses online business data to identify likely classifications and tax codes, offering reliable results for any transaction."
      />
    </div>
  </section>
);

interface StepProps {
  iconColor: string;
  IconComponent: React.ElementType;
  title: string;
  description: string;
}

const Step: React.FC<StepProps> = ({
  iconColor,
  IconComponent,
  title,
  description,
}) => (
  <div className="flex-1 text-center sm:px-2 md:px-4">
    <div
      className={`mx-auto mb-4 flex h-16 w-16 items-center justify-center rounded-full ${iconColor}`}>
      <IconComponent className="h-8 w-8 text-white" />
    </div>
    <h3 className="mx-auto mb-2 content-center text-xl font-semibold text-gray-800 sm:min-h-14 lg:min-h-fit">
      {title}
    </h3>
    <p className="text-gray-700">{description}</p>
  </div>
);<|MERGE_RESOLUTION|>--- conflicted
+++ resolved
@@ -2,11 +2,7 @@
 import { FaSearch, FaDatabase, FaRobot } from 'react-icons/fa';
 
 export const HowItWorks = () => (
-<<<<<<< HEAD
-  <section className="mt-8 transform rounded-lg bg-white px-8 py-10 shadow-lg transition-transform duration-500 hover:scale-105 hover:shadow-2xl">
-=======
-  <section className="mb-8 transform rounded-lg bg-white px-8 py-10 shadow-lg transition-all duration-500 hover:scale-105 hover:shadow-2xl">
->>>>>>> 9e2672ae
+  <section className="mt-8 transform rounded-lg bg-white px-8 py-10 shadow-lg transition-all duration-500 hover:scale-105 hover:shadow-2xl">
     <h2 className="mb-8 text-center text-3xl font-bold text-gray-800">
       How It Works
     </h2>
