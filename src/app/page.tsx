--- conflicted
+++ resolved
@@ -9,23 +9,5 @@
     redirect('/home');
   }
 
-<<<<<<< HEAD
-  return (
-    <main
-      id="LandingPageContainer"
-      className="flex h-full w-full max-w-xs flex-1 flex-col items-center justify-center px-4 pb-p20 text-center sm:pb-p15 md:max-w-3xl lg:pb-p10 2xl:pb-p5">
-      <h1
-        id="LandingPageTitle"
-        className="mb-4 text-5xl font-extrabold text-gray-800 md:text-6xl">
-        {siteConfig.name}
-      </h1>
-      <p id="CallToAction" className="mb-6 text-xl text-gray-700 md:text-2xl">
-        Your AI-powered solution for effortless transaction classification
-      </p>
-      <SignInButton />
-    </main>
-  );
-=======
   return LandingPage();
->>>>>>> baac266a
 }