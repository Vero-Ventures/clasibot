--- conflicted
+++ resolved
@@ -47,7 +47,6 @@
       return new Response('Missing Required Value In Body', { status: 400 });
     }
 
-<<<<<<< HEAD
     // Call Synthetic Login to login as Synthetic Bookkeeper and accept the invite.
     const [loginResult, _loginTokens] = await syntheticLogin(
       process.env.BACKEND_REALM_ID!,
@@ -63,20 +62,6 @@
       console.log(loginResult.detail);
       return new Response('Invite Accept Process Failed', { status: 400 });
     }
-=======
-    // // Call Synthetic Login to login as Synthetic Bookkeeper and accept the invite.
-    // const [loginResult, _loginTokens] = await syntheticLogin(
-    //   process.env.BACKEND_REALM_ID!,
-    //   'null',
-    //   invite_link,
-    //   'company'
-    // );
-
-    // // If invite accepting resulted in an error, return an error response before connection update.
-    // if (loginResult.result === 'Error') {
-    //   return new Response('Invite Accept Process Failed', { status: 400 });
-    // }
->>>>>>> bdf105a0
 
     // // Call handler to update Firm connection.
     // await addAccountingFirmConnection(firmName, userName);
