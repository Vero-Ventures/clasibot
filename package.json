{
  "name": "clasibot",
  "version": "0.1.0",
  "private": true,
  "scripts": {
    "dev": "next dev",
    "build": "next build",
    "start": "next start",
    "lint": "next lint",
    "format": "prettier --write . --list-different",
    "format:check": "prettier --check .",
    "db:generate": "drizzle-kit generate",
    "db:migrate": "drizzle-kit migrate",
    "db:push": "drizzle-kit push",
    "studio": "drizzle-kit studio",
    "postinstall": "tsx src/scripts/fix-jose.ts"
  },
  "dependencies": {
    "@ai-sdk/google": "^0.0.36",
    "@ai-sdk/openai": "^0.0.45",
    "@ai-sdk/provider": "^0.0.23",
<<<<<<< HEAD
    "@ai-sdk/provider-utils": "^1.0.19",
    "@aws-sdk/client-ecs": "^3.683.0",
=======
    "@ai-sdk/provider-utils": "^1.0.20",
>>>>>>> baac266a
    "@eslint/config-array": "^0.18.0",
    "@eslint/object-schema": "^2.1.4",
    "@hookform/resolvers": "^3.9.0",
    "@mdx-js/loader": "^3.1.0",
    "@mdx-js/react": "^3.1.0",
    "@next/mdx": "^14.2.15",
    "@paralleldrive/cuid2": "^2.2.2",
    "@sentry/nextjs": "^8.35.0",
    "@sentry/wizard": "^3.34.2",
    "@tailwindcss/typography": "^0.5.15",
    "@tanstack/react-table": "^8.20.5",
    "@types/mdx": "^2.0.13",
    "@types/nodemailer": "^6.4.16",
    "@vercel/analytics": "^1.3.1",
    "ai": "^3.4.18",
    "analytics": "github:vercel/analytics",
    "class-variance-authority": "^0.7.0",
    "clsx": "^2.1.1",
    "date-fns": "^3.6.0",
    "debug": "^4.3.7",
    "dotenv": "^16.4.5",
    "drizzle-orm": "^0.33.0",
    "flat-cache": "^5.0.0",
    "fuse.js": "^7.0.0",
    "glob": "^10.4.5",
    "googleapis": "^140.0.1",
    "husky": "^9.1.6",
    "imap": "^0.8.19",
    "jsdom": "^25.0.1",
    "lru-cache": "^11.0.1",
    "lucide-react": "^0.427.0",
<<<<<<< HEAD
    "mailparser": "^3.7.1",
    "next": "^14.2.13",
    "next-auth": "^4.24.7",
=======
    "next": "^14.2.15",
    "next-auth": "^4.24.8",
>>>>>>> baac266a
    "node-quickbooks": "^2.0.45",
    "nodemailer": "^6.9.15",
    "playwright": "^1.48.2",
    "postgres": "^3.4.4",
    "radix-ui": "^1.0.1",
    "react": "^18.3.1",
    "react-day-picker": "^9.1.4",
    "react-dom": "^18.3.1",
    "react-hook-form": "^7.53.1",
    "react-icons": "^5.3.0",
    "rimraf": "^6.0.1",
    "stream": "^0.0.3",
    "stripe": "^16.12.0",
    "tailwind-merge": "^2.5.4",
    "tailwindcss-animate": "^1.0.7",
    "tsx": "^4.19.1",
    "uuid": "^10.0.0",
    "vercel": "^35.2.4",
    "zod": "^3.23.8"
  },
  "devDependencies": {
<<<<<<< HEAD
    "@types/imap": "^0.8.42",
    "@types/jsdom": "^21.1.7",
    "@types/mailparser": "^3.4.5",
    "@types/node": "^22.5.5",
    "@types/react": "^18.3.8",
    "@types/react-dom": "^18.3.0",
    "@typescript-eslint/eslint-plugin": "^8.6.0",
    "@typescript-eslint/parser": "^8.6.0",
=======
    "@types/node": "^22.7.8",
    "@types/react": "^18.3.11",
    "@types/react-dom": "^18.3.1",
    "@typescript-eslint/eslint-plugin": "^8.11.0",
    "@typescript-eslint/parser": "^8.11.0",
>>>>>>> baac266a
    "drizzle-kit": "^0.24.2",
    "eslint": "^8.57.1",
    "eslint-config-next": "14.2.5",
    "postcss": "^8.4.47",
    "prettier": "^3.3.3",
    "prettier-plugin-tailwindcss": "^0.6.8",
    "tailwindcss": "^3.4.14",
    "typescript": "^5.6.3"
  },
  "trustedDependencies": [
    "@sentry/cli",
    "analytics",
    "esbuild"
  ]
}<|MERGE_RESOLUTION|>--- conflicted
+++ resolved
@@ -19,12 +19,8 @@
     "@ai-sdk/google": "^0.0.36",
     "@ai-sdk/openai": "^0.0.45",
     "@ai-sdk/provider": "^0.0.23",
-<<<<<<< HEAD
     "@ai-sdk/provider-utils": "^1.0.19",
     "@aws-sdk/client-ecs": "^3.683.0",
-=======
-    "@ai-sdk/provider-utils": "^1.0.20",
->>>>>>> baac266a
     "@eslint/config-array": "^0.18.0",
     "@eslint/object-schema": "^2.1.4",
     "@hookform/resolvers": "^3.9.0",
@@ -56,14 +52,9 @@
     "jsdom": "^25.0.1",
     "lru-cache": "^11.0.1",
     "lucide-react": "^0.427.0",
-<<<<<<< HEAD
     "mailparser": "^3.7.1",
     "next": "^14.2.13",
     "next-auth": "^4.24.7",
-=======
-    "next": "^14.2.15",
-    "next-auth": "^4.24.8",
->>>>>>> baac266a
     "node-quickbooks": "^2.0.45",
     "nodemailer": "^6.9.15",
     "playwright": "^1.48.2",
@@ -85,7 +76,6 @@
     "zod": "^3.23.8"
   },
   "devDependencies": {
-<<<<<<< HEAD
     "@types/imap": "^0.8.42",
     "@types/jsdom": "^21.1.7",
     "@types/mailparser": "^3.4.5",
@@ -94,13 +84,6 @@
     "@types/react-dom": "^18.3.0",
     "@typescript-eslint/eslint-plugin": "^8.6.0",
     "@typescript-eslint/parser": "^8.6.0",
-=======
-    "@types/node": "^22.7.8",
-    "@types/react": "^18.3.11",
-    "@types/react-dom": "^18.3.1",
-    "@typescript-eslint/eslint-plugin": "^8.11.0",
-    "@typescript-eslint/parser": "^8.11.0",
->>>>>>> baac266a
     "drizzle-kit": "^0.24.2",
     "eslint": "^8.57.1",
     "eslint-config-next": "14.2.5",
